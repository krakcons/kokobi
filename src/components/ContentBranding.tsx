--- conflicted
+++ resolved
@@ -1,13 +1,7 @@
-<<<<<<< HEAD
-import { teamImageUrl } from "@/lib/file";
 import { useTranslations } from "@/lib/locale";
-import type { Team, TeamTranslation } from "@/types/team";
-import { TeamIcon } from "./TeamIcon";
-=======
 import type { Organization } from "@/types/organization";
 import { OrganizationIcon } from "./OrganizationIcon";
 import { organizationImageUrl } from "@/lib/file";
->>>>>>> b64a5248
 
 export const ContentBranding = ({
 	contentOrganization,
@@ -16,34 +10,20 @@
 	contentOrganization: Organization;
 	connectOrganization: Organization;
 }) => {
-<<<<<<< HEAD
 	const t = useTranslations("Public");
 
-	if (connectTeam.id === contentTeam.id) {
-=======
 	if (connectOrganization.id === contentOrganization.id) {
->>>>>>> b64a5248
 		return null;
 	}
 	return (
 		<div className="flex items-center">
-<<<<<<< HEAD
 			<p className="text-muted-foreground text-sm">
-				{t.createdBy} <strong>{contentTeam.name}</strong>
+				{t.createdBy} <strong>{contentOrganization.name}</strong>
 			</p>
-			<TeamIcon
-				src={teamImageUrl(contentTeam, "logo")}
-				className="max-h-8 ml-2"
-			/>
-=======
 			<OrganizationIcon
 				src={organizationImageUrl(contentOrganization, "logo")}
 				className="max-h-8 mr-2"
 			/>
-			<p className="text-muted-foreground">
-				Created by <strong>{contentOrganization.name}</strong>
-			</p>
->>>>>>> b64a5248
 		</div>
 	);
 };