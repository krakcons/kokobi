import {
	SidebarMenuButton,
	SidebarMenuItem,
	useSidebar,
} from "@/components/ui/sidebar";
import { type Theme, themes, useTheme } from "@/lib/theme";
import type { UserFormType } from "@/types/users";
import {
	LogOutIcon,
	Moon,
	MoreVerticalIcon,
	Sun,
	SunMoon,
	UserIcon,
	UserCircleIcon,
	UserMinus,
} from "lucide-react";
import { Avatar, AvatarFallback } from "@/components/ui/avatar";
import {
	DropdownMenu,
	DropdownMenuContent,
	DropdownMenuGroup,
	DropdownMenuItem,
	DropdownMenuLabel,
	DropdownMenuSeparator,
	DropdownMenuTrigger,
} from "@/components/ui/dropdown-menu";
import {
	Dialog,
	DialogContent,
	DialogDescription,
	DialogHeader,
	DialogTitle,
} from "../ui/dialog";
import { UserForm } from "../forms/UserForm";
import { useMutation, useQueryClient } from "@tanstack/react-query";
import { useNavigate, useSearch } from "@tanstack/react-router";
import { cn } from "@/lib/utils";
import { useTranslations } from "@/lib/locale";
<<<<<<< HEAD
import { Button } from "../ui/button";
import React from "react";
=======
import { authClient } from "@/lib/auth.client";
import type { User } from "better-auth";
import { orpc } from "@/server/client";
import type { SessionWithImpersonatedBy } from "better-auth/plugins";
>>>>>>> b64a5248

const ThemeIcon = ({ theme }: { theme: Theme }) => {
	switch (theme) {
		case "light":
			return <Sun />;
		case "dark":
			return <Moon />;
		case "system":
			return <SunMoon />;
	}
};

<<<<<<< HEAD
type UserDropdownProps = {
	user: UserType;
=======
export const UserButton = ({
	user,
	session,
	signOutRedirect,
}: {
	user: User;
	session: SessionWithImpersonatedBy;
>>>>>>> b64a5248
	signOutRedirect?: string;
	side?: "top" | "right" | "bottom" | "left";
};

const getName = (user: UserType) => {
	if (user.firstName && user.lastName) {
		return user.firstName + " " + user.lastName;
	}
	return null;
};

const getInitials = (user: UserType) => {
	if (user.firstName && user.lastName) {
		return user.firstName.charAt(0) + user.lastName.charAt(0);
	}
	return <User className="size-4.5" />;
};

export const SidebarUserButton = (props: UserDropdownProps) => {
	const { isMobile } = useSidebar();

	const name = getName(props.user);
	const initials = getInitials(props.user);

	return (
		<UserDropdown {...props} side={isMobile ? "bottom" : "right"}>
			<SidebarMenuItem>
				<SidebarMenuButton
					size="lg"
					className="data-[state=open]:bg-sidebar-accent data-[state=open]:text-sidebar-accent-foreground"
				>
					<Avatar className="h-8 w-8 rounded-lg grayscale">
						<AvatarFallback className="rounded-lg">
							{initials}
						</AvatarFallback>
					</Avatar>
					<div className="grid flex-1 text-left text-sm leading-tight">
						{name && (
							<span className="truncate font-medium">{name}</span>
						)}
						<span
							className={cn(
								"truncate text-xs",
								name && "text-muted-foreground",
							)}
						>
							{props.user.email}
						</span>
					</div>
					<MoreVerticalIcon className="ml-auto size-4" />
				</SidebarMenuButton>
			</SidebarMenuItem>
		</UserDropdown>
	);
};

export const PublicUserButton = (props: UserDropdownProps) => {
	const name = getName(props.user);
	const initials = getInitials(props.user);

	return (
		<UserDropdown {...props} side="bottom">
			<Button
				size="md"
				variant="outline"
				className="data-[state=open]:bg-sidebar-accent data-[state=open]:text-sidebar-accent-foreground border-0 shadow-none py-5 pr-4"
			>
				<Avatar className="h-8 w-8 rounded-lg grayscale">
					<AvatarFallback className="rounded-lg">
						{initials}
					</AvatarFallback>
				</Avatar>
				<div className="grid flex-1 text-left text-sm leading-tight">
					{name ? (
						<span className="truncate font-medium">{name}</span>
					) : (
						<span className={cn("truncate text-xs")}>
							{props.user.email}
						</span>
					)}
				</div>
			</Button>
		</UserDropdown>
	);
};

export const UserDropdown = ({
	user,
	signOutRedirect,
	side,
	children,
}: UserDropdownProps & {
	children: React.ReactNode;
}) => {
	const { theme, setTheme } = useTheme();
<<<<<<< HEAD
	const router = useRouter();
=======
	const { isMobile } = useSidebar();
>>>>>>> b64a5248
	const { accountDialog = false } = useSearch({
		from: "__root__",
	});
	const queryClient = useQueryClient();
	const navigate = useNavigate();
	const t = useTranslations("UserButton");
	const tUserForm = useTranslations("UserForm");

<<<<<<< HEAD
	const name = getName(user);
	const initials = getInitials(user);
=======
	const initials = user.name ? (
		user.name.charAt(0)
	) : (
		<UserIcon className="size-4.5" />
	);
>>>>>>> b64a5248

	const setAccountDialog = (open: boolean) =>
		navigate({
			to: ".",
			search: {
				accountDialog: open || undefined,
			},
		});

	const updateUser = useMutation({
		mutationFn: (values: UserFormType) => authClient.updateUser(values),
		onSuccess: () => {
			queryClient.invalidateQueries(orpc.auth.session.queryOptions());
			setAccountDialog(false);
		},
	});

	const changeTheme = () => {
		const themeIndex = themes.indexOf(theme);
		if (themeIndex === themes.length - 1) {
			setTheme(themes[0]);
		} else {
			setTheme(themes[themeIndex + 1]);
		}
	};

	return (
		<>
			<DropdownMenu>
<<<<<<< HEAD
				<DropdownMenuTrigger asChild>{children}</DropdownMenuTrigger>
=======
				<DropdownMenuTrigger asChild>
					<SidebarMenuButton
						size="lg"
						className="data-[state=open]:bg-sidebar-accent data-[state=open]:text-sidebar-accent-foreground"
					>
						<Avatar className="h-8 w-8 rounded-lg grayscale">
							<AvatarFallback className="rounded-lg">
								{initials}
							</AvatarFallback>
						</Avatar>
						<div className="grid flex-1 text-left text-sm leading-tight">
							{user.name && (
								<span className="truncate font-medium">
									{user.name}
								</span>
							)}
							<span
								className={cn(
									"truncate text-xs",
									user.name && "text-muted-foreground",
								)}
							>
								{user.email}
							</span>
						</div>
						<MoreVerticalIcon className="ml-auto size-4" />
					</SidebarMenuButton>
				</DropdownMenuTrigger>
>>>>>>> b64a5248
				<DropdownMenuContent
					className="w-[--radix-dropdown-menu-trigger-width] min-w-56 rounded-lg"
					side={side}
					align="end"
					sideOffset={4}
				>
					<DropdownMenuLabel className="p-0 font-normal">
						<div className="flex items-center gap-2 px-1 py-1.5 text-left text-sm">
							<Avatar className="h-8 w-8 rounded-lg">
								<AvatarFallback className="rounded-lg">
									{initials}
								</AvatarFallback>
							</Avatar>
							<div className="grid flex-1 text-left text-sm leading-tight">
								{user.name && (
									<span className="truncate font-medium">
										{user.name}
									</span>
								)}
								<span
									className={cn(
										"truncate text-xs",
										user.name && "text-muted-foreground",
									)}
								>
									{user.email}
								</span>
							</div>
						</div>
					</DropdownMenuLabel>
					<DropdownMenuSeparator />
					<DropdownMenuGroup>
						<DropdownMenuItem
							onSelect={(e) => {
								e.preventDefault();
								changeTheme();
							}}
						>
							<ThemeIcon theme={theme} />
							{t.theme.label} ({t.theme[theme]})
						</DropdownMenuItem>
						<DropdownMenuItem
							onSelect={() => setAccountDialog(true)}
						>
							<UserCircleIcon />
							{t.account}
						</DropdownMenuItem>
						{session.impersonatedBy && (
							<DropdownMenuItem
								onSelect={() => {
									authClient.admin
										.stopImpersonating()
										.then(() =>
											navigate({
												href: "/admin",
												reloadDocument: true,
											}),
										);
								}}
							>
								<UserMinus />
								Stop Impersonating
							</DropdownMenuItem>
						)}
					</DropdownMenuGroup>
					<DropdownMenuSeparator />
					<DropdownMenuItem
						onSelect={() => {
							authClient.signOut().then(() =>
								signOutRedirect
									? navigate({
											href: signOutRedirect,
											reloadDocument: true,
										})
									: navigate({
											href: "/auth/login",
											reloadDocument: true,
										}),
							);
						}}
					>
						<LogOutIcon />
						{t.signout}
					</DropdownMenuItem>
				</DropdownMenuContent>
			</DropdownMenu>
			<Dialog
				open={accountDialog}
				onOpenChange={(open) => setAccountDialog(open)}
			>
				<DialogContent>
					<DialogHeader>
						<DialogTitle>{tUserForm.title}</DialogTitle>
						<DialogDescription>
							{tUserForm.description}
						</DialogDescription>
					</DialogHeader>
					<UserForm
						defaultValues={{
							name: user.name,
						}}
						onSubmit={(data) => updateUser.mutateAsync(data)}
					/>
				</DialogContent>
			</Dialog>
		</>
	);
};<|MERGE_RESOLUTION|>--- conflicted
+++ resolved
@@ -37,15 +37,12 @@
 import { useNavigate, useSearch } from "@tanstack/react-router";
 import { cn } from "@/lib/utils";
 import { useTranslations } from "@/lib/locale";
-<<<<<<< HEAD
 import { Button } from "../ui/button";
 import React from "react";
-=======
 import { authClient } from "@/lib/auth.client";
 import type { User } from "better-auth";
 import { orpc } from "@/server/client";
 import type { SessionWithImpersonatedBy } from "better-auth/plugins";
->>>>>>> b64a5248
 
 const ThemeIcon = ({ theme }: { theme: Theme }) => {
 	switch (theme) {
@@ -58,40 +55,24 @@
 	}
 };
 
-<<<<<<< HEAD
 type UserDropdownProps = {
-	user: UserType;
-=======
-export const UserButton = ({
-	user,
-	session,
-	signOutRedirect,
-}: {
 	user: User;
-	session: SessionWithImpersonatedBy;
->>>>>>> b64a5248
 	signOutRedirect?: string;
 	side?: "top" | "right" | "bottom" | "left";
-};
-
-const getName = (user: UserType) => {
-	if (user.firstName && user.lastName) {
-		return user.firstName + " " + user.lastName;
+	session: SessionWithImpersonatedBy;
+};
+
+const getInitials = (user: User) => {
+	if (user.name.length > 0) {
+		return user.name.charAt(0);
 	}
-	return null;
-};
-
-const getInitials = (user: UserType) => {
-	if (user.firstName && user.lastName) {
-		return user.firstName.charAt(0) + user.lastName.charAt(0);
-	}
-	return <User className="size-4.5" />;
+	return <UserIcon className="size-4.5" />;
 };
 
 export const SidebarUserButton = (props: UserDropdownProps) => {
 	const { isMobile } = useSidebar();
 
-	const name = getName(props.user);
+	const name = props.user.name;
 	const initials = getInitials(props.user);
 
 	return (
@@ -113,7 +94,7 @@
 						<span
 							className={cn(
 								"truncate text-xs",
-								name && "text-muted-foreground",
+								props.user.name && "text-muted-foreground",
 							)}
 						>
 							{props.user.email}
@@ -127,8 +108,8 @@
 };
 
 export const PublicUserButton = (props: UserDropdownProps) => {
-	const name = getName(props.user);
 	const initials = getInitials(props.user);
+	const name = props.user.name;
 
 	return (
 		<UserDropdown {...props} side="bottom">
@@ -161,15 +142,11 @@
 	signOutRedirect,
 	side,
 	children,
+	session,
 }: UserDropdownProps & {
 	children: React.ReactNode;
 }) => {
 	const { theme, setTheme } = useTheme();
-<<<<<<< HEAD
-	const router = useRouter();
-=======
-	const { isMobile } = useSidebar();
->>>>>>> b64a5248
 	const { accountDialog = false } = useSearch({
 		from: "__root__",
 	});
@@ -178,16 +155,7 @@
 	const t = useTranslations("UserButton");
 	const tUserForm = useTranslations("UserForm");
 
-<<<<<<< HEAD
-	const name = getName(user);
 	const initials = getInitials(user);
-=======
-	const initials = user.name ? (
-		user.name.charAt(0)
-	) : (
-		<UserIcon className="size-4.5" />
-	);
->>>>>>> b64a5248
 
 	const setAccountDialog = (open: boolean) =>
 		navigate({
@@ -217,38 +185,7 @@
 	return (
 		<>
 			<DropdownMenu>
-<<<<<<< HEAD
 				<DropdownMenuTrigger asChild>{children}</DropdownMenuTrigger>
-=======
-				<DropdownMenuTrigger asChild>
-					<SidebarMenuButton
-						size="lg"
-						className="data-[state=open]:bg-sidebar-accent data-[state=open]:text-sidebar-accent-foreground"
-					>
-						<Avatar className="h-8 w-8 rounded-lg grayscale">
-							<AvatarFallback className="rounded-lg">
-								{initials}
-							</AvatarFallback>
-						</Avatar>
-						<div className="grid flex-1 text-left text-sm leading-tight">
-							{user.name && (
-								<span className="truncate font-medium">
-									{user.name}
-								</span>
-							)}
-							<span
-								className={cn(
-									"truncate text-xs",
-									user.name && "text-muted-foreground",
-								)}
-							>
-								{user.email}
-							</span>
-						</div>
-						<MoreVerticalIcon className="ml-auto size-4" />
-					</SidebarMenuButton>
-				</DropdownMenuTrigger>
->>>>>>> b64a5248
 				<DropdownMenuContent
 					className="w-[--radix-dropdown-menu-trigger-width] min-w-56 rounded-lg"
 					side={side}
