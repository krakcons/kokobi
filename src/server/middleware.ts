import { ORPCError, os } from "@orpc/server";
import type { OrpcContext } from "./context";
import { LocalizedInputSchema } from "@/lib/locale";
import { getCookie } from "@orpc/server/helpers";
import { auth, type Session } from "@/lib/auth";

export const base = os.$context<OrpcContext>();

export const logMiddleware = base.middleware(async ({ context, next }) => {
	try {
		return await next({
			context,
		});
	} catch (e) {
		console.log(e);
		throw e;
	}
});

const localeMiddleware = base.middleware(async ({ context, next }) => {
	const locale =
		context.headers.get("locale") ?? getCookie(context.headers, "locale");
	const fallbackLocale = context.headers.get("fallbackLocale");

	return next({
		context: {
			...context,
			...LocalizedInputSchema.parse({
				locale: locale === "undefined" ? undefined : locale,
				fallbackLocale:
					fallbackLocale === "undefined" ? undefined : fallbackLocale,
			}),
		},
	});
});

<<<<<<< HEAD
const authMiddleware = base.middleware(async ({ context, next }) => {
	const authResult = await auth.api.getSession({
		headers: context.headers,
	});

	return next({
		context: {
			...context,
			user: authResult?.user,
			session: authResult?.session,
			member: authResult?.session
				? ((await auth.api.getActiveMember({
						headers: context.headers,
					})) ?? undefined)
				: undefined,
		},
	});
});

export const publicProcedure = base.use(localeMiddleware).use(authMiddleware);

export const protectedMiddleware = base.middleware(
	async ({ context, next }) => {
		const authResult = await auth.api.getSession({
			headers: context.headers,
		});

		if (!authResult) {
			throw new ORPCError("UNAUTHORIZED");
		}

		return next({
			context: {
				...context,
				user: authResult?.user,
				session: authResult?.session,
				member: authResult?.session
					? ((await auth.api.getActiveMember({
							headers: context.headers,
						})) ?? undefined)
					: undefined,
			},
		});
	},
);
=======
export const publicProcedure = base.use(logMiddleware).use(localeMiddleware);

export const protectedProcedure = base
	.use(logMiddleware)
	.use(localeMiddleware)
	.use(
		base.middleware(async ({ next, context }) => {
			const { session, user } = context;
			if (!session || !user) {
				throw new ORPCError("UNAUTHORIZED");
			}

			return next({
				context: {
					...context,
					session,
					user,
				},
			});
		}),
	);
>>>>>>> 7cbf3b09

export const protectedProcedure = base
	.use(localeMiddleware)
	.use(protectedMiddleware);

export const organizationProcedure = protectedProcedure.use(
	base.$context<Session>().middleware(async ({ context, next }) => {
		if (!context.session.activeOrganizationId) {
			throw new ORPCError("UNAUTHORIZED");
		}

		return next({
			context: {
				...context,
				session: {
					...context.session,
					activeOrganizationId: context.session.activeOrganizationId,
				},
			},
		});
	}),
);

export const learnerProcedure = protectedProcedure.use(
	base.$context<Session>().middleware(async ({ context, next }) => {
		if (!context.session.activeLearnerOrganizationId) {
			throw new ORPCError("UNAUTHORIZED");
		}

		return next({
			context: {
				...context,
				session: {
					...context.session,
					activeLearnerOrganizationId:
						context.session.activeLearnerOrganizationId,
				},
			},
		});
	}),
);<|MERGE_RESOLUTION|>--- conflicted
+++ resolved
@@ -34,7 +34,6 @@
 	});
 });
 
-<<<<<<< HEAD
 const authMiddleware = base.middleware(async ({ context, next }) => {
 	const authResult = await auth.api.getSession({
 		headers: context.headers,
@@ -54,7 +53,10 @@
 	});
 });
 
-export const publicProcedure = base.use(localeMiddleware).use(authMiddleware);
+export const publicProcedure = base
+	.use(logMiddleware)
+	.use(localeMiddleware)
+	.use(authMiddleware);
 
 export const protectedMiddleware = base.middleware(
 	async ({ context, next }) => {
@@ -80,31 +82,9 @@
 		});
 	},
 );
-=======
-export const publicProcedure = base.use(logMiddleware).use(localeMiddleware);
 
 export const protectedProcedure = base
 	.use(logMiddleware)
-	.use(localeMiddleware)
-	.use(
-		base.middleware(async ({ next, context }) => {
-			const { session, user } = context;
-			if (!session || !user) {
-				throw new ORPCError("UNAUTHORIZED");
-			}
-
-			return next({
-				context: {
-					...context,
-					session,
-					user,
-				},
-			});
-		}),
-	);
->>>>>>> 7cbf3b09
-
-export const protectedProcedure = base
 	.use(localeMiddleware)
 	.use(protectedMiddleware);
 
