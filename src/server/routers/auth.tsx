--- conflicted
+++ resolved
@@ -7,24 +7,13 @@
 	superAdminProcedure,
 } from "../middleware";
 import { auth } from "@/lib/auth";
+import { db } from "../db";
+import { OrganizationSchema } from "@/types/organization";
+import { ORPCError } from "@orpc/client";
+import { handleLocalization } from "@/lib/locale";
+import { organizations } from "../db/auth";
+import { eq } from "drizzle-orm";
 
-<<<<<<< HEAD
-export const authRouter = {
-	session: protectedProcedure.handler(async ({ context }) => {
-		return {
-			session: context.session,
-			user: context.user,
-			member: context.member,
-		};
-	}),
-	optionalSession: publicProcedure.handler(async ({ context }) => {
-		return {
-			session: context.session,
-			user: context.user,
-			member: context.member,
-		};
-	}),
-=======
 export const authRouter = base.prefix("/auth").router({
 	session: protectedProcedure
 		.route({
@@ -40,7 +29,13 @@
 				member: context.member,
 			};
 		}),
->>>>>>> 03d88a72
+	optionalSession: publicProcedure.handler(async ({ context }) => {
+		return {
+			session: context.session,
+			user: context.user,
+			member: context.member,
+		};
+	}),
 	tenant: publicProcedure
 		.route({
 			tags: ["Auth"],
@@ -48,8 +43,24 @@
 			path: "/tenant",
 			summary: "Get Tenant",
 		})
-		.handler(async () => {
-			return await getTenant();
+		.output(OrganizationSchema.nullable())
+		.handler(async ({ context }) => {
+			let organizationId = await getTenant();
+			if (!organizationId) {
+				return null;
+			}
+			const organization = await db.query.organizations.findFirst({
+				where: eq(organizations.id, organizationId),
+				with: {
+					translations: true,
+				},
+			});
+			if (!organization) {
+				throw new ORPCError("INTERNAL_SERVER_ERROR", {
+					message: "Tenant organization not found",
+				});
+			}
+			return handleLocalization(context, organization);
 		}),
 	invitation: {
 		get: protectedProcedure
