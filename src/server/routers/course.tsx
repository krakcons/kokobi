import { handleLocalization } from "@/lib/locale";
import { shouldIgnoreFile, validateModule } from "@/lib/module";
import { db } from "@/server/db";
<<<<<<< HEAD
=======
import { base, organizationProcedure, publicProcedure } from "../middleware";
import { z } from "zod";
import { ORPCError } from "@orpc/client";
import { CourseFormSchema, CourseSchema } from "@/types/course";
import { OrganizationSchema } from "@/types/organization";
import { s3 } from "../s3";
import { hasOrganizationAccess } from "../lib/access";
>>>>>>> b64a5248
import {
	collectionsToCourses,
	courseTranslations,
	courses,
	modules,
	organizationsToCourses,
	users,
	usersToCollections,
	usersToCourses,
	usersToModules,
} from "@/server/db/schema";
<<<<<<< HEAD
import { CourseFormSchema, CourseSchema } from "@/types/course";
=======
import { and, desc, eq, inArray } from "drizzle-orm";
import { createTranslator, handleLocalization } from "@/lib/locale";
>>>>>>> b64a5248
import { ExtendLearner, learnerStatuses } from "@/types/learner";
import { ModuleSchema } from "@/types/module";
import { TeamSchema } from "@/types/team";
import { ORPCError } from "@orpc/client";
import { and, desc, eq, inArray } from "drizzle-orm";
import { z } from "zod";
import { hasTeamAccess } from "../lib/access";
import { getConnectionLink } from "../lib/connection";
import { getNewModuleVersionNumber } from "../lib/modules";
import { base, publicProcedure, teamProcedure } from "../middleware";
import { s3 } from "../s3";
import { createConnection } from "./connection";
import { isModuleSuccessful } from "@/lib/scorm";
import { sendEmail, verifyEmail } from "../lib/email";
import CourseCompletion from "@/components/emails/CourseCompletion";
import { organizationImageUrl } from "@/lib/file";
import { ConnectionSchema } from "@/types/connections";

export const courseRouter = base.prefix("/courses").router({
	get: organizationProcedure
		.route({
			tags: ["Course"],
			method: "GET",
			path: "/",
			summary: "Get Courses",
		})
		.output(CourseSchema.array())
		.handler(async ({ context }) => {
			const courseList = await db.query.courses.findMany({
				where: eq(
					courses.organizationId,
					context.session.activeOrganizationId,
				),
				with: {
					translations: true,
				},
			});

			const connections = await db.query.organizationsToCourses.findMany({
				where: and(
					eq(
						organizationsToCourses.organizationId,
						context.session.activeOrganizationId,
					),
				),
				with: {
					course: {
						with: {
							translations: true,
						},
					},
				},
			});

			return [
				...courseList,
				...connections.map(({ course, ...connect }) => ({
					...course,
					connection: {
						connectStatus: connect.connectStatus,
						connectType: connect.connectType,
					},
				})),
			].map((course) => handleLocalization(context, course));
		}),
	create: organizationProcedure
		.route({
			tags: ["Course"],
			method: "POST",
			path: "/",
			summary: "Create Course",
		})
		.input(CourseFormSchema)
		.output(z.object({ courseId: z.string() }))
		.handler(async ({ context: { session, locale }, input }) => {
			const courseId = Bun.randomUUIDv7();

			await db.insert(courses).values({
				id: courseId,
				organizationId: session.activeOrganizationId,
				completionStatus: input.completionStatus,
			});

			await db.insert(courseTranslations).values({
				courseId,
				name: input.name,
				description: input.description,
				locale,
			});

			return { courseId };
		}),
	id: publicProcedure
		.route({
			tags: ["Course"],
			method: "GET",
			path: "/{id}",
			summary: "Get Course",
		})
		.input(
			z.object({
				id: z.string().min(1),
			}),
		)
		//.output(
		//	CourseSchema.extend({
		//		organization: OrganizationSchema,
		//	}),
		//)
		.handler(async ({ context, input: { id } }) => {
			const course = await db.query.courses.findFirst({
				where: and(eq(courses.id, id)),
				with: {
					translations: true,
					organization: {
						with: {
							translations: true,
						},
					},
				},
			});

			if (!course) {
				throw new ORPCError("NOT_FOUND");
			}

			return {
				...handleLocalization(context, course),
				organization: handleLocalization(context, course.organization),
			};
		}),
	update: organizationProcedure
		.route({
			tags: ["Course"],
			method: "PUT",
			path: "/{id}",
			summary: "Update Course",
		})
		.input(
			CourseFormSchema.extend({
				id: z.string().min(1),
			}),
		)
		.handler(async ({ context: { session, locale }, input }) => {
			const id = input.id;
			await hasOrganizationAccess({
				type: "course",
				id,
				organizationId: session.activeOrganizationId,
				access: "root",
			});

			await db
				.update(courses)
				.set({
					completionStatus: input.completionStatus,
				})
				.where(eq(courses.id, id));

			await db
				.insert(courseTranslations)
				.values({
					courseId: id,
					name: input.name,
					description: input.description,
					locale,
				})
				.onConflictDoUpdate({
					set: {
						...input,
						updatedAt: new Date(),
					},
					target: [
						courseTranslations.courseId,
						courseTranslations.locale,
					],
				});

			return input;
		}),
	delete: organizationProcedure
		.route({
			tags: ["Course"],
			method: "DELETE",
			path: "/{id}",
			summary: "Delete Course",
		})
		.input(
			z.object({
				id: z.string().min(1),
			}),
		)
		.handler(async ({ context, input: { id } }) => {
			await hasOrganizationAccess({
				type: "course",
				id,
				organizationId: context.session.activeOrganizationId,
				access: "root",
			});

			await db
				.delete(courses)
				.where(
					and(
						eq(courses.id, id),
						eq(
							courses.organizationId,
							context.session.activeOrganizationId,
						),
					),
				);

			const files = await s3.list({
				prefix: `${context.session.activeOrganizationId}/courses/${id}/`,
				maxKeys: 1000,
			});
			if (files.contents) {
				await Promise.all(
					files.contents.map((file) => {
						s3.delete(file.key);
					}),
				);
			}

			return null;
		}),
	resendCompletionEmail: organizationProcedure
		.route({
			tags: ["Course"],
			method: "POST",
			path: "/{id}/resend-completion-email",
			summary: "Resend Completion Email",
		})
		.input(
			z.object({
				id: z.string(),
				attemptId: z.string(),
			}),
		)
		.handler(async ({ context, input: { id, attemptId } }) => {
			await hasOrganizationAccess({
				type: "course",
				id,
				organizationId: context.session.activeOrganizationId,
			});

			const attempt = await db.query.usersToModules.findFirst({
				where: and(
					eq(usersToModules.courseId, id),
					eq(usersToModules.id, attemptId),
					eq(
						usersToModules.organizationId,
						context.session.activeOrganizationId,
					),
				),
				with: {
					user: true,
					organization: {
						with: {
							translations: true,
							domains: true,
						},
					},
					course: {
						with: {
							translations: true,
						},
					},
					module: true,
				},
			});

			if (!attempt) {
				throw new Error("Attempt not found.");
			}

			const learner = ExtendLearner(attempt.module.type).parse(attempt);

			if (
				!attempt.completedAt ||
				!isModuleSuccessful({
					completionStatus: attempt.course.completionStatus,
					status: learner.status,
				})
			) {
				throw new Error("Attempt not complete.");
			}

			// Send communications in the locale of the module
			const communicationLocale = attempt.module.locale;

			const organization = handleLocalization(
				{
					locale: communicationLocale,
				},
				attempt.organization,
			);
			const course = handleLocalization(
				{
					locale: communicationLocale,
				},
				attempt.course,
			);

			const href = await getConnectionLink({
				organizationId: context.session.activeOrganizationId,
				id: course.id,
				type: "course",
				locale: course.locale,
			});

			const t = await createTranslator({
				locale: communicationLocale,
			});

			const emailVerified = await verifyEmail(organization.domains);

			await sendEmail({
				to: [attempt.user.email],
				subject: t.Email.CourseCompletion.subject,
				content: (
					<CourseCompletion
						name={course.name}
						organizationName={organization.name}
						logo={organizationImageUrl(organization, "logo")}
						href={href}
						t={t.Email.CourseCompletion}
					/>
				),
				organization: emailVerified ? organization : undefined,
			});
		}),
	learners: organizationProcedure
		.route({
			tags: ["Course"],
			method: "GET",
			path: "/{id}/learners",
			summary: "Get Learners",
		})
		.input(
			z.object({
				id: z.string(),
			}),
		)
		.handler(async ({ context, input: { id } }) => {
			const userList = await db
				.select({
					user: users,
					attempt: usersToModules,
					module: modules,
					connection: usersToCourses,
				})
				.from(usersToCourses)
				.where(
					and(
						eq(
							usersToCourses.organizationId,
							context.session.activeOrganizationId,
						),
						id ? eq(usersToCourses.courseId, id) : undefined,
					),
				)
				.innerJoin(users, eq(users.id, usersToCourses.userId))
				.leftJoin(
					usersToModules,
					and(
						eq(
							usersToModules.organizationId,
							context.session.activeOrganizationId,
						),
						eq(usersToModules.userId, users.id),
						id ? eq(usersToModules.courseId, id) : undefined,
					),
				)
				.leftJoin(modules, eq(modules.id, usersToModules.moduleId));

			return userList.map((user) => ({
				...user,
				attempt: user.module
					? ExtendLearner(user.module.type).parse(user.attempt)
					: undefined,
			}));
		}),
	sharedOrganizations: organizationProcedure
		.route({
			tags: ["Course"],
			method: "GET",
			path: "/{id}/shared-organizations",
			summary: "Get Shared Organizations",
		})
		.input(
			z.object({
				id: z.string(),
			}),
		)
		.output(
			OrganizationSchema.extend({
				connection: ConnectionSchema,
			}).array(),
		)
		.handler(async ({ context, input: { id } }) => {
			const connections = await db.query.organizationsToCourses.findMany({
				where: and(
					eq(
						organizationsToCourses.fromOrganizationId,
						context.session.activeOrganizationId,
					),
					id ? eq(organizationsToCourses.courseId, id) : undefined,
				),
				with: {
					organization: {
						with: {
							translations: true,
						},
					},
				},
			});

			return connections.map((connect) => ({
				...handleLocalization(context, connect.organization),
				connection: {
					connectStatus: connect.connectStatus,
					connectType: connect.connectType,
				},
			}));
		}),
	statistics: organizationProcedure
		.route({
			tags: ["Course"],
			method: "GET",
			path: "/{id}/statistics",
			summary: "Get Statistics",
		})
		.input(
			z.object({
				id: z.string(),
				organizationId: z.string().optional(),
			}),
		)
		.output(
			z.object({
				total: z.number(),
				completed: z.number(),
				completedPercent: z.string().optional(),
				completedTimeAverage: z.string().optional(),
				charts: z.object({
					status: z.array(
						z.object({
							name: z.string(),
							value: z.number(),
						}),
					),
				}),
			}),
		)
		.handler(
			async ({
				context,
				input: { id, organizationId: customOrganizationId },
			}) => {
				const access = await hasOrganizationAccess({
					type: "course",
					id: id,
					organizationId: context.session.activeOrganizationId,
				});

				const organizationId =
					access === "shared"
						? context.session.activeOrganizationId
						: customOrganizationId;

				// First, get all user IDs connected to the course (directly or via collections)
				const directUserIds = await db
					.select({ userId: usersToCourses.userId })
					.from(usersToCourses)
					.where(
						and(
							eq(usersToCourses.courseId, id),
							eq(usersToCourses.connectStatus, "accepted"),
							organizationId
								? eq(
										usersToCourses.organizationId,
										organizationId,
									)
								: undefined,
						),
					);
				const collectionUserIds = await db
					.select({ userId: usersToCollections.userId })
					.from(usersToCollections)
					.innerJoin(
						collectionsToCourses,
						eq(
							usersToCollections.collectionId,
							collectionsToCourses.collectionId,
						),
					)
					.where(
						and(
							eq(collectionsToCourses.courseId, id),
							eq(usersToCollections.connectStatus, "accepted"),
							organizationId
								? eq(
										usersToCollections.organizationId,
										organizationId,
									)
								: undefined,
						),
					);

				// Combine all user IDs and remove duplicates
				const allUserIds = [
					...directUserIds.map((u) => u.userId),
					...collectionUserIds.map((u) => u.userId),
				];
				const uniqueUserIds = [...new Set(allUserIds)];

				const attemptList = await db.query.usersToModules.findMany({
					where: and(
						eq(usersToModules.courseId, id),
						inArray(usersToModules.userId, uniqueUserIds),
						organizationId
							? eq(usersToModules.organizationId, organizationId)
							: undefined,
					),
					with: {
						module: true,
					},
				});

				const attempts = attemptList.map((attempt) =>
					ExtendLearner(attempt.module.type).parse(attempt),
				);

				const total = attempts.length;
				const completed = attempts.filter(
					(l) => !!l.completedAt,
				).length;
				const totalCompletionTimeSeconds = attempts.reduce(
					(acc, learner) => {
						if (learner.completedAt) {
							return (
								acc +
								(learner.completedAt.getTime() -
									learner.createdAt.getTime()) /
									1000
							);
						}
						return acc;
					},
					0,
				);

				return {
					total,
					completed,
					completedPercent:
						completed > 0
							? ((completed / total) * 100).toFixed(0)
							: undefined,
					completedTimeAverage:
						completed > 0
							? (
									totalCompletionTimeSeconds /
									60 /
									completed
								).toFixed(1)
							: undefined,
					charts: {
						status: attempts.reduce(
							(acc, learner) => {
								const index = learnerStatuses.indexOf(
									learner.status,
								);
								if (index !== -1) {
									acc[index].value += 1;
								}
								return acc;
							},
							learnerStatuses.map((status) => ({
								name: status,
								value: 0,
							})),
						),
					},
				};
			},
		),
	modules: {
		get: organizationProcedure
			.route({
				tags: ["Course Modules"],
				method: "GET",
				path: "/{id}/modules",
				summary: "Get Modules",
			})
			.input(
				z.object({
					id: z.string(),
				}),
			)
			.output(ModuleSchema.array())
			.handler(async ({ input: { id } }) => {
				const moduleList = await db.query.modules.findMany({
					where: and(eq(modules.courseId, id)),
					orderBy: desc(modules.versionNumber),
				});

				return moduleList;
			}),
		presign: organizationProcedure
			.route({
				tags: ["Course Modules"],
				method: "POST",
				path: "/{id}/modules/presign",
				summary: "Presign Module Upload",
			})
			.input(
				z.object({
					id: z.string(),
				}),
			)
			.output(z.string())
			.handler(async ({ context, input: { id } }) => {
				await hasOrganizationAccess({
					id: id,
					type: "course",
					organizationId: context.session.activeOrganizationId,
					access: "root",
				});

				const versionNumber = await getNewModuleVersionNumber(
					context.locale,
					id,
				);

				const url = s3.presign(
					`${context.session.activeOrganizationId}/courses/${id}/tmp/${context.locale}${versionNumber > 1 ? `_${versionNumber}` : ""}.zip`,
					{
						expiresIn: 3600,
						method: "PUT",
						type: "application/zip",
					},
				);

				return url;
			}),
		create: organizationProcedure
			.route({
				tags: ["Course Modules"],
				method: "POST",
				path: "/{id}/modules",
				summary: "Create Module",
			})
			.input(
				z.object({
					id: z.string(),
				}),
			)
			.output(z.object({ id: z.string() }))
			.handler(async ({ context, input: { id } }) => {
				await hasOrganizationAccess({
					id,
					type: "course",
					organizationId: context.session.activeOrganizationId,
					access: "root",
				});

				const versionNumber = await getNewModuleVersionNumber(
					context.locale,
					id,
				);

				const moduleFile = s3.file(
					`${context.session.activeOrganizationId}/courses/${id}/tmp/${context.locale}${versionNumber > 1 ? `_${versionNumber}` : ""}.zip`,
				);

				const exists = await moduleFile.exists();
				if (!exists) {
					throw new ORPCError("NOT_FOUND", {
						message: "Module file not found",
					});
				}

				try {
					const { entries, type } = await validateModule(
						await moduleFile.arrayBuffer(),
					);
					const insertId = Bun.randomUUIDv7();

					await db.insert(modules).values({
						id: insertId,
						courseId: id,
						type,
						locale: context.locale,
						versionNumber,
					});

					Promise.all(
						Object.entries(entries).map(async ([key, file]) => {
							if (shouldIgnoreFile(key)) {
								return;
							}
							const blob = await file.blob();
							s3.write(
								`${context.session.activeOrganizationId}/courses/${id}/${context.locale}${versionNumber > 1 ? `_${versionNumber}` : ""}/${key}`,
								blob,
							);
						}),
					);

					return { id: insertId };
				} catch (error) {
					await moduleFile.delete();
					throw error;
				} finally {
					await moduleFile.delete();
				}
			}),
		delete: organizationProcedure
			.route({
				tags: ["Course Modules"],
				method: "DELETE",
				path: "/{id}/modules/{moduleId}",
				summary: "Delete Module",
			})
			.input(
				z.object({
					id: z.string(),
					moduleId: z.string(),
				}),
			)
			.handler(async ({ context, input: { id, moduleId } }) => {
				const moduleExists = await db.query.modules.findFirst({
					where: and(
						eq(modules.id, moduleId),
						eq(modules.courseId, id),
					),
					with: {
						course: true,
					},
				});

				if (!moduleExists) {
					throw new ORPCError("NOT_FOUND");
				}

				// If module is not owned by the organization
				if (
					moduleExists.course.organizationId !==
					context.session.activeOrganizationId
				) {
					throw new ORPCError("UNAUTHORIZED");
				}

				await db
					.delete(modules)
					.where(
						and(eq(modules.id, moduleId), eq(modules.courseId, id)),
					);

				const files = await s3.list({
					prefix: `${context.session.activeOrganizationId}/courses/${id}/${moduleExists.locale}${moduleExists.versionNumber > 1 ? `_${moduleExists.versionNumber}` : ""}/`,
					maxKeys: 1000,
				});
				if (files.contents) {
					await Promise.all(
						files.contents.map((file) => {
							s3.delete(file.key);
						}),
					);
				}

				return null;
			}),
	},
	link: organizationProcedure
		.route({
			tags: ["Course"],
			method: "GET",
			path: "/link",
			summary: "Get Share Link",
		})
		.input(
			z.object({
				id: z.string(),
			}),
		)
		.output(z.string())
		.handler(async ({ context, input: { id } }) => {
			return await getConnectionLink({
				type: "course",
				id,
				organizationId: context.session.activeOrganizationId,
				locale: context.locale,
				isPublic: true,
			});
		}),
	invite: organizationProcedure
		.route({
			tags: ["Course"],
			method: "POST",
			path: "/invite",
			summary: "Invite Learners",
		})
		.input(
			z.object({
				id: z.string(),
				emails: z.email().toLowerCase().array().optional(),
			}),
		)
		.output(z.null())
		.handler(async ({ context, input: { id, emails } }) => {
			return await createConnection({
				...context,
				senderType: "course",
				recipientType: "user",
				id,
				emails,
			});
		}),
});<|MERGE_RESOLUTION|>--- conflicted
+++ resolved
@@ -1,8 +1,5 @@
-import { handleLocalization } from "@/lib/locale";
 import { shouldIgnoreFile, validateModule } from "@/lib/module";
 import { db } from "@/server/db";
-<<<<<<< HEAD
-=======
 import { base, organizationProcedure, publicProcedure } from "../middleware";
 import { z } from "zod";
 import { ORPCError } from "@orpc/client";
@@ -10,7 +7,6 @@
 import { OrganizationSchema } from "@/types/organization";
 import { s3 } from "../s3";
 import { hasOrganizationAccess } from "../lib/access";
->>>>>>> b64a5248
 import {
 	collectionsToCourses,
 	courseTranslations,
@@ -22,23 +18,12 @@
 	usersToCourses,
 	usersToModules,
 } from "@/server/db/schema";
-<<<<<<< HEAD
-import { CourseFormSchema, CourseSchema } from "@/types/course";
-=======
 import { and, desc, eq, inArray } from "drizzle-orm";
 import { createTranslator, handleLocalization } from "@/lib/locale";
->>>>>>> b64a5248
 import { ExtendLearner, learnerStatuses } from "@/types/learner";
 import { ModuleSchema } from "@/types/module";
-import { TeamSchema } from "@/types/team";
-import { ORPCError } from "@orpc/client";
-import { and, desc, eq, inArray } from "drizzle-orm";
-import { z } from "zod";
-import { hasTeamAccess } from "../lib/access";
 import { getConnectionLink } from "../lib/connection";
 import { getNewModuleVersionNumber } from "../lib/modules";
-import { base, publicProcedure, teamProcedure } from "../middleware";
-import { s3 } from "../s3";
 import { createConnection } from "./connection";
 import { isModuleSuccessful } from "@/lib/scorm";
 import { sendEmail, verifyEmail } from "../lib/email";
