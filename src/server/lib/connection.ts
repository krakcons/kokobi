--- conflicted
+++ resolved
@@ -39,17 +39,11 @@
 	}
 
 	const url = new URL(base);
-<<<<<<< HEAD
 
 	url.pathname = `${locale ? `/${locale}` : ""}${isPublic ? "/" : /learner/}${type}s/${id}`;
 
-	if (teamId && !isCustomDomain) {
-		url.searchParams.set("teamId", teamId);
-=======
-	url.pathname = `${locale ? `/${locale}` : ""}/learner/${type}s/${id}`;
-	if (organizationId && !verified) {
+	if (organizationId && !isCustomDomain) {
 		url.searchParams.set("organizationId", organizationId);
->>>>>>> b64a5248
 	}
 	return url.toString();
 };
