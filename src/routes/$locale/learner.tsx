--- conflicted
+++ resolved
@@ -170,16 +170,11 @@
 						{!isIframe ? (
 							<SidebarTrigger />
 						) : (
-<<<<<<< HEAD
 							<SidebarUserButton
 								user={auth.user!}
-=======
-							<UserButton
-								user={auth.user}
 								session={
 									auth.session as SessionWithImpersonatedBy
 								}
->>>>>>> b64a5248
 								signOutRedirect={`/${locale}/auth/login?redirect=${location.pathname}`}
 							/>
 						)}
