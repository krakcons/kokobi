node_modules
package-lock.json
yarn.lock

.DS_Store
.cache
.env
.vercel
.output
.vinxi

dist
/build/
/api/
/server/build
/public/build
.vinxi
# Sentry Config File
.env.sentry-build-plugin
/test-results/
/playwright-report/
/blob-report/
/playwright/.cache/

# sst
.sst
.tanstack
.output
.nitro

seed.ts

sqlite.db
sqlite.db-shm
sqlite.db-wal
<<<<<<< HEAD

persist/*
=======
sqlite.db*
>>>>>>> 7cbf3b09
<|MERGE_RESOLUTION|>--- conflicted
+++ resolved
@@ -30,12 +30,5 @@
 
 seed.ts
 
-sqlite.db
-sqlite.db-shm
-sqlite.db-wal
-<<<<<<< HEAD
-
 persist/*
-=======
-sqlite.db*
->>>>>>> 7cbf3b09
+sqlite.db*